--- conflicted
+++ resolved
@@ -1,9 +1,5 @@
-<<<<<<< HEAD
-from pyramids.config import config
-=======
 from pyramids.config import Config
 
->>>>>>> 158e6103
 __all__ = ["dataset", "netcdf", "featurecollection"]
 
 try:
